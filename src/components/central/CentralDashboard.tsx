import { useEffect, useState } from 'react';
import { useNavigate, useSearchParams } from 'react-router-dom';

import { DashboardLayout } from '@/components/layout/DashboardLayout';
import { FRCentralDashboard } from './FRCentralDashboard';
import { MenuManager } from '@/components/menu/MenuManager';
import { BillHistory } from '@/components/billing/BillHistory';
import logo from '@/assets/logo.png';
import { WeeklyPerformanceChart } from '@/components/analytics/WeeklyPerformanceChart';

import {
  Tabs, TabsContent, TabsList, TabsTrigger
} from '@/components/ui/tabs';
import {
  Card, CardHeader, CardTitle, CardDescription,
  CardContent, CardFooter
} from '@/components/ui/card';
import { Button } from '@/components/ui/button';
import { Download, Key, UserPlus, Clock, Users, Eye, EyeOff } from 'lucide-react';
import {
  Dialog, DialogContent, DialogHeader,
  DialogTitle, DialogDescription
} from '@/components/ui/dialog';
import { Input } from '@/components/ui/input';
import { Label } from '@/components/ui/label';
import { useToast } from '@/components/ui/use-toast';
import { supabase } from '@/integrations/supabase/client';

// ---------------- helpers ----------------
function normalizeFranchiseIdFlexible(input: string) {
  let raw = String(input || '').trim();
  raw = raw.replace(/^\s*FR[-_\s]?/i, ''); // remove leading FR- (case-insensitive)
  const alnum = raw.replace(/[^A-Za-z0-9]/g, '');
  if (!alnum) return null;

  const isDigitsOnly = /^[0-9]+$/.test(alnum);
  const core = isDigitsOnly ? alnum.padStart(3, '0') : alnum.toUpperCase();

  const formatted = `FR-${core}`; // how it's stored in profiles.franchise_id
  const alias = isDigitsOnly ? `fr-${alnum.padStart(3, '0')}` : `fr-${alnum.toLowerCase()}`;

  return { formatted, alias, isDigitsOnly, raw: alnum };
}

// Simple phone validator: allows +, spaces, hyphens; requires 7–15 digits total
function isValidPhone(p: string) {
  const digits = (p || '').replace(/\D/g, '');
  return digits.length >= 7 && digits.length <= 15;
}

// Frontend store email domain (optional, for registration).
// Keep in sync with server STORE_EMAIL_DOMAIN; server also falls back to wildcard.
const STORE_EMAIL_DOMAIN: string =
  (import.meta as any)?.env?.VITE_STORE_EMAIL_DOMAIN || 'yourdomain.com';

// ---- Tabs routing helpers ----
const ALL_TABS = ['overview', 'weekly', 'menu', 'bills', 'stock', 'settings'] as const;
type TabKey = typeof ALL_TABS[number];
function coerceTab(tabParam: string | null): TabKey {
  const t = (tabParam || '').toLowerCase();
  return (ALL_TABS as readonly string[]).includes(t) ? (t as TabKey) : 'overview';
}

<<<<<<< HEAD
=======
// LocalStorage key to suppress auth listeners during multi-signup flow
const SUPPRESS_AUTH_KEY = 'FR_SUPPRESS_AUTH_HANDLERS';

>>>>>>> 96e29833
// ---------------- component ----------------
export function CentralDashboard() {
  const [isRegisterDialogOpen, setIsRegisterDialogOpen] = useState(false);
  const [isPasswordDialogOpen, setIsPasswordDialogOpen] = useState(false);

  // Success dialog state
  const [isSuccessDialogOpen, setIsSuccessDialogOpen] = useState(false);
  const [successMessage, setSuccessMessage] = useState('');

  const [registerForm, setRegisterForm] = useState({
    name: '',
    email: '',
    franchiseId: '',
    password: '',
    phone: '',
    address: ''
  });
  const [franchiseId, setFranchiseId] = useState('');
  const [newPassword, setNewPassword] = useState('');
  const { toast } = useToast();
  const navigate = useNavigate();

  // NEW: eye toggle for passwords
  const [showRegisterPwd, setShowRegisterPwd] = useState(false);
  const [showChangePwd, setShowChangePwd] = useState(false); // also add to Change Password dialog for convenience

<<<<<<< HEAD
=======
  // NEW: registering state to freeze UI & avoid visual jumps
  const [registering, setRegistering] = useState(false);

>>>>>>> 96e29833
  // ---- tab state <-> URL sync ----
  const [searchParams, setSearchParams] = useSearchParams();
  const [activeTab, setActiveTab] = useState<TabKey>(coerceTab(searchParams.get('tab')));

  // Keep tab state in sync if URL changes (e.g., browser back/forward)
  useEffect(() => {
    const urlTab = coerceTab(searchParams.get('tab'));
    if (urlTab !== activeTab) setActiveTab(urlTab);
    // eslint-disable-next-line react-hooks/exhaustive-deps
  }, [searchParams]);

  const handleTabChange = (val: string) => {
    const next = coerceTab(val);
    setActiveTab(next);
    const params = new URLSearchParams(searchParams);
    params.set('tab', next);
    setSearchParams(params, { replace: false });
  };

  // -------------------
  // REGISTER NEW USER (stay on same page, show popup)
  // -------------------
  const handleRegister = async () => {
    if (
      !registerForm.name ||
      !registerForm.email ||
      !registerForm.franchiseId ||
      !registerForm.password ||
      !registerForm.phone ||
      !registerForm.address
    ) {
      toast({ title: "Error", description: "Please fill all fields", variant: "destructive" });
      return;
    }

    if (registerForm.password.length < 8) {
      toast({ title: "Error", description: "Password must be at least 8 characters", variant: "destructive" });
      return;
    }

    if (!isValidPhone(registerForm.phone)) {
      toast({ title: "Error", description: "Please enter a valid phone number (7–15 digits)", variant: "destructive" });
      return;
    }

    const norm = normalizeFranchiseIdFlexible(registerForm.franchiseId);
    if (!norm) {
      toast({ title: "Error", description: "Franchise ID must contain letters or digits", variant: "destructive" });
      return;
    }
    const { formatted, alias } = norm;

    try {
      setRegistering(true);
      // Tell auth listeners to ignore the transient session swaps
      localStorage.setItem(SUPPRESS_AUTH_KEY, '1');

      // 1) Snapshot the current (central admin) session
      const { data: { session: centralSession } } = await supabase.auth.getSession();
      if (!centralSession?.access_token || !centralSession?.refresh_token) {
        toast({ title: "Error", description: "Please sign in as central admin.", variant: "destructive" });
        return;
      }

      // 2) Derive emails
      const storeEmail = `store.${alias}@${STORE_EMAIL_DOMAIN}`;
      const emailParts = registerForm.email.split('@');
      if (emailParts.length !== 2 || !emailParts[0] || !emailParts[1]) {
        toast({ title: "Error", description: "Please enter a valid email for the main user", variant: "destructive" });
        return;
      }
      const userEmailWithAlias = `${emailParts[0]}+${alias}@${emailParts[1]}`;

      // 3) Create STORE account (this may switch the session internally)
      const { data: storeData, error: storeError } = await supabase.auth.signUp({
        email: storeEmail,
        password: registerForm.password,
      });
      if (storeError || !storeData.user) {
        toast({ title: "Error", description: `Store account error: ${storeError?.message || "Unknown"}`, variant: "destructive" });
        // try restore admin session if it changed
        await supabase.auth.setSession({
          access_token: centralSession.access_token,
          refresh_token: centralSession.refresh_token,
        });
        return;
      }

      // 4) Create MAIN user (likely switches the client session again)
      const { data: userData, error: userError } = await supabase.auth.signUp({
        email: userEmailWithAlias,
        password: registerForm.password,
      });
      if (userError || !userData.user) {
        // NOTE: Cannot delete the store user from client; requires service role on backend.
        toast({ title: "Error", description: userError?.message || "Failed to register user", variant: "destructive" });
        // restore admin session
        await supabase.auth.setSession({
          access_token: centralSession.access_token,
          refresh_token: centralSession.refresh_token,
        });
        return;
      }
      const mainUserId = userData.user.id;

      // 5) Insert profile for the main user (stores FR-<...>) with phone & address
      const { error: insertError } = await supabase.from('profiles').insert([{
        id: mainUserId,
        name: registerForm.name,
        email: registerForm.email, // original email (no +alias)
        franchise_id: formatted,
        phone: registerForm.phone,
        address: registerForm.address
      }]);
      if (insertError) {
        toast({ title: "Error", description: insertError.message, variant: "destructive" });
        // restore admin session
        await supabase.auth.setSession({
          access_token: centralSession.access_token,
          refresh_token: centralSession.refresh_token,
        });
        return;
      }

      // 6) Restore the central admin session to prevent any redirects/guards
      await supabase.auth.setSession({
        access_token: centralSession.access_token,
        refresh_token: centralSession.refresh_token,
      });

      // 7) Close the form and show success popup (no navigation)
      setIsRegisterDialogOpen(false);
      setRegisterForm({ name: "", email: "", franchiseId: "", password: "", phone: "", address: "" });
      setSuccessMessage(`User and store accounts created successfully for ${formatted}.`);
      setIsSuccessDialogOpen(true);

    } catch (error) {
      console.error("Registration error:", error);
      toast({ title: "Error", description: "Failed to register user", variant: "destructive" });
    } finally {
      // Clear suppression and busy state
      localStorage.removeItem(SUPPRESS_AUTH_KEY);
      setRegistering(false);
    }
  };

  // -------------------
  // PASSWORD CHANGE (calls your Express API with JWT)
  // -------------------
  const handlePasswordChange = async () => {
    if (!franchiseId || !newPassword) {
      toast({
        title: "Error",
        description: "Please provide Franchise ID and New Password",
        variant: "destructive"
      });
      return;
    }

    if (newPassword.length < 8) {
      toast({
        title: "Error",
        description: "Password must be at least 8 characters",
        variant: "destructive"
      });
      return;
    }

    const norm = normalizeFranchiseIdFlexible(franchiseId);
    if (!norm) {
      toast({ title: "Error", description: "Franchise ID must contain letters or digits", variant: "destructive" });
      return;
    }
    const normalizedFrId = norm.formatted;

    try {
      const { data: { session } } = await supabase.auth.getSession();
      const token = session?.access_token;
      if (!token) {
        toast({
          title: "Error",
          description: "Please sign in as central admin.",
          variant: "destructive",
        });
        return;
      }

      const response = await fetch('/api/admin/update-passwords', {
        method: 'POST',
        headers: {
          'Content-Type': 'application/json',
          'Authorization': `Bearer ${token}`,
        },
        body: JSON.stringify({
          franchiseId: normalizedFrId,
          newPassword: newPassword
        })
      });

      const ct = response.headers.get('content-type') || '';
      const isJson = ct.includes('application/json');
      const payload = isJson ? await response.json() : await response.text();

      if (!response.ok) {
        const message =
          (typeof payload === 'object' && (payload?.error || payload?.message)) ||
          (typeof payload === 'string' && payload) ||
          `HTTP ${response.status}`;
        throw new Error(message);
      }

      toast({
        title: "Success",
        description: (typeof payload === 'object' && payload?.message) || `Passwords updated for ${normalizedFrId}`
      });
      setIsPasswordDialogOpen(false);
      setFranchiseId('');
      setNewPassword('');

    } catch (error: any) {
      console.error('Password change error:', error);
      toast({
        title: "Error",
        description: error?.message || "Failed to change passwords",
        variant: "destructive"
      });
    }
  };

  const themeColor = 'rgb(0, 100, 55)';
  const themeColorLight = 'rgba(0, 100, 55, 0.1)';

  const titleWithLogo = (
    <div className="flex flex-col sm:flex-row items-center gap-2 sm:gap-3 text-center sm:text-left">
      <img src={logo} alt="Logo" className="w-20 h-20" />
      <span className="text-xl font-bold">CENTRAL DASHBOARD</span>
    </div>
  );

  return (
    <DashboardLayout title={titleWithLogo}>
      <Tabs value={activeTab} onValueChange={handleTabChange} className="w-full px-2 sm:px-4 py-4">
        {/* Tabs */}
        <TabsList
          className="grid grid-cols-2 sm:grid-cols-6 w-full gap-1.5 items-stretch h-auto min-h[40px] sm:min-h-[44px]"
          style={{ backgroundColor: themeColorLight }}
        >
          {[
            { value: 'overview', label: 'Overview' },
            { value: 'weekly', label: 'Analysis' },
            { value: 'menu', label: 'Master Menu' },
            { value: 'bills', label: 'All Bills' },
            { value: 'stock', label: 'Stock Management' },
            { value: 'settings', label: 'Settings' },
          ].map(({ value, label }) => (
            <TabsTrigger
              key={value}
              value={value}
              className="w-full h-10 sm:h-11 justify-center rounded-md text-sm sm:text-base data-[state=active]:bg-white data-[state=active]:text-[rgb(0,100,55)] py-2 px-1 flex items-center transition-all duration-200 hover:bg-white/50"
            >
              <span className="text-center whitespace-nowrap overflow-hidden text-ellipsis">{label}</span>
            </TabsTrigger>
          ))}
        </TabsList>

        <TabsContent value="overview" className="mt-4"><FRCentralDashboard /></TabsContent>
        <TabsContent value="weekly" className="mt-4"><WeeklyPerformanceChart isCentral userFranchiseId={''} /></TabsContent>
        <TabsContent value="menu" className="mt-4"><MenuManager isCentral /></TabsContent>
        <TabsContent value="bills" className="mt-4"><BillHistory showAdvanced isCentral /></TabsContent>

        {/* Stock Management tab content (coming soon placeholder) */}
        <TabsContent value="stock" className="mt-4">
          <Card className="border-[rgb(0,100,55)] p-6">
            <CardHeader className="flex items-center gap-3">
              <Clock className="w-6 h-6" style={{ color: themeColor }} />
              <div>
                <CardTitle style={{ color: themeColor }}>Stock Management</CardTitle>
                <CardDescription>Coming soon</CardDescription>
              </div>
            </CardHeader>
            <CardContent>
              <p className="text-sm text-muted-foreground">
                We’re building a streamlined stock/inventory module with purchase tracking,
                low-stock alerts, and reports. Stay tuned!
              </p>
            </CardContent>
          </Card>
        </TabsContent>

        {/* SETTINGS – includes PROFILES section (Registered Users) */}
        <TabsContent value="settings" className="mt-4 space-y-4">
          {[
            {
              icon: UserPlus,
              title: "Register",
              description: "Create a new user account",
              content: "Register new franchise managers or system administrators.",
              buttonLabel: "Register User",
              onClick: () => setIsRegisterDialogOpen(true)
            },
            {
              icon: Key,
              title: "Change Password",
              description: "Update your account password",
              content: "Ensure your account is secure by regularly updating your password.",
              buttonLabel: "Change Password",
              onClick: () => setIsPasswordDialogOpen(true)
            },
            // ---- Profiles section (Registered Users) ----
            {
              icon: Users,
              title: "Profiles",
              description: "Browse and edit all franchise profiles",
              content: "Open a full page with search, inline edit, delete, and CSV export.",
              buttonLabel: "Open Profiles",
              onClick: () => navigate('/registered-users')
            },
            {
              icon: Download,
              title: "Download Manual",
              description: "Get the complete system documentation",
              content: "Download the latest version of the system manual for reference.",
              buttonLabel: "Download PDF",
              variant: "outline" as const,
              onClick: () => { /* wire your manual download here */ },
            }
          ].map(({ icon: Icon, title, description, content, buttonLabel, onClick, variant = "default" as const }, i) => (
            <Card key={i} className="border-[rgb(0,100,55)] p-4 sm:p-6">
              <CardHeader className="flex flex-row items-center space-x-4">
                <Icon className="w-8 h-8" style={{ color: themeColor }} />
                <div>
                  <CardTitle style={{ color: themeColor }}>{title}</CardTitle>
                  <CardDescription>{description}</CardDescription>
                </div>
              </CardHeader>
              <CardContent><p className="text-sm text-muted-foreground">{content}</p></CardContent>
              <CardFooter>
                <Button
                  variant={variant}
                  style={variant === "outline" ? { borderColor: themeColor, color: themeColor } : { backgroundColor: themeColor }}
                  className="hover:bg-[rgb(0,80,40)] w-full sm:w-auto"
                  onClick={onClick}
                >
                  {buttonLabel}
                </Button>
              </CardFooter>
            </Card>
          ))}
        </TabsContent>
      </Tabs>

      {/* Register Dialog */}
      <Dialog open={isRegisterDialogOpen} onOpenChange={(open) => {
        if (!registering) setIsRegisterDialogOpen(open);
      }}>
        <DialogContent className="w-full sm:max-w-md" style={{ borderColor: themeColor }}>
          <DialogHeader>
            <DialogTitle style={{ color: themeColor }}>Register New User</DialogTitle>
            <DialogDescription>Fill in the details to create a new user account.</DialogDescription>
          </DialogHeader>
          <div className="grid gap-4 py-4">
            {/* Name */}
            <div className="grid grid-cols-1 sm:grid-cols-4 items-center gap-2 sm:gap-4">
              <Label htmlFor="name" className="text-right sm:col-span-1">Name</Label>
              <Input
                id="name"
                type="text"
                value={registerForm.name}
                onChange={(e) => setRegisterForm({ ...registerForm, name: e.target.value })}
                placeholder="Manager full name"
                className="sm:col-span-3"
                style={{ borderColor: themeColorLight }}
                disabled={registering}
              />
            </div>

            {/* Email */}
            <div className="grid grid-cols-1 sm:grid-cols-4 items-center gap-2 sm:gap-4">
              <Label htmlFor="email" className="text-right sm:col-span-1">Email</Label>
              <Input
                id="email"
                type="email"
                value={registerForm.email}
                onChange={(e) => setRegisterForm({ ...registerForm, email: e.target.value })}
                placeholder="main.user@example.com"
                className="sm:col-span-3"
                style={{ borderColor: themeColorLight }}
                disabled={registering}
              />
            </div>

            {/* Franchise ID */}
            <div className="grid grid-cols-1 sm:grid-cols-4 items-center gap-2 sm:gap-4">
              <Label htmlFor="franchiseId" className="text-right sm:col-span-1">Franchise ID</Label>
              <Input
                id="franchiseId"
                type="text"
                value={registerForm.franchiseId}
                onChange={(e) => setRegisterForm({ ...registerForm, franchiseId: e.target.value })}
                placeholder="e.g., 003, 4545, AB12, FR-xyz"
                className="sm:col-span-3"
                style={{ borderColor: themeColorLight }}
                disabled={registering}
              />
            </div>

            {/* Phone */}
            <div className="grid grid-cols-1 sm:grid-cols-4 items-center gap-2 sm:gap-4">
              <Label htmlFor="phone" className="text-right sm:col-span-1">Phone</Label>
              <Input
                id="phone"
                type="tel"
                value={registerForm.phone}
                onChange={(e) => setRegisterForm({ ...registerForm, phone: e.target.value })}
                placeholder="+91 98765 43210"
                className="sm:col-span-3"
                style={{ borderColor: themeColorLight }}
                disabled={registering}
              />
            </div>

            {/* Password (with eye toggle) */}
            <div className="grid grid-cols-1 sm:grid-cols-4 items-center gap-2 sm:gap-4">
              <Label htmlFor="password" className="text-right sm:col-span-1">Password</Label>
              <div className="relative sm:col-span-3">
                <Input
                  id="password"
                  type={showRegisterPwd ? 'text' : 'password'}
                  value={registerForm.password}
                  onChange={(e) => setRegisterForm({ ...registerForm, password: e.target.value })}
                  placeholder="Min 8 characters"
                  style={{ borderColor: themeColorLight, paddingRight: '2.5rem' }}
<<<<<<< HEAD
=======
                  disabled={registering}
>>>>>>> 96e29833
                />
                <button
                  type="button"
                  onClick={() => setShowRegisterPwd(v => !v)}
                  className="absolute inset-y-0 right-2 flex items-center"
                  aria-label={showRegisterPwd ? 'Hide password' : 'Show password'}
<<<<<<< HEAD
=======
                  disabled={registering}
>>>>>>> 96e29833
                >
                  {showRegisterPwd ? <EyeOff className="w-5 h-5 opacity-70" /> : <Eye className="w-5 h-5 opacity-70" />}
                </button>
              </div>
            </div>

            {/* Address */}
            <div className="grid grid-cols-1 sm:grid-cols-4 items-center gap-2 sm:gap-4">
              <Label htmlFor="address" className="text-right sm:col-span-1">Address</Label>
              <Input
                id="address"
                type="text"
                value={registerForm.address}
                onChange={(e) => setRegisterForm({ ...registerForm, address: e.target.value })}
                placeholder="Building, Street, City, PIN"
                className="sm:col-span-3"
                style={{ borderColor: themeColorLight }}
<<<<<<< HEAD
=======
                disabled={registering}
>>>>>>> 96e29833
              />
            </div>
          </div>
          <div className="flex flex-col sm:flex-row justify-end gap-2">
            <Button
              variant="outline"
              onClick={() => setIsRegisterDialogOpen(false)}
              style={{ borderColor: themeColor, color: themeColor }}
              className="hover:bg-[rgba(0,100,55,0.1)] w-full sm:w-auto"
              disabled={registering}
            >
              Cancel
            </Button>
            <Button
              onClick={handleRegister}
              style={{ backgroundColor: themeColor }}
              className="hover:bg-[rgb(0,80,40)] w-full sm:w-auto"
              disabled={registering}
            >
              {registering ? 'Registering…' : 'Register'}
            </Button>
          </div>
        </DialogContent>
      </Dialog>

      {/* Change Password Dialog (also with eye toggle) */}
      <Dialog open={isPasswordDialogOpen} onOpenChange={setIsPasswordDialogOpen}>
        <DialogContent className="w-full sm:max-w-md" style={{ borderColor: themeColor }}>
          <DialogHeader>
            <DialogTitle style={{ color: themeColor }}>Change Password</DialogTitle>
            <DialogDescription>Enter franchise ID and new password</DialogDescription>
          </DialogHeader>
          <div className="grid gap-4 py-4">
            <div className="grid grid-cols-1 sm:grid-cols-4 items-center gap-2 sm:gap-4">
              <Label htmlFor="franchiseId" className="text-right sm:col-span-1">Franchise ID</Label>
              <Input
                id="franchiseId"
                type="text"
                value={franchiseId}
                onChange={(e) => setFranchiseId(e.target.value)}
                placeholder="e.g., 003, 4545, AB12, FR-xyz"
                className="sm:col-span-3"
                style={{ borderColor: themeColorLight }}
              />
            </div>
            <div className="grid grid-cols-1 sm:grid-cols-4 items-center gap-2 sm:gap-4">
              <Label htmlFor="newPassword" className="text-right sm:col-span-1">New Password</Label>
              <div className="relative sm:col-span-3">
                <Input
                  id="newPassword"
                  type={showChangePwd ? 'text' : 'password'}
                  value={newPassword}
                  onChange={(e) => setNewPassword(e.target.value)}
                  placeholder="Enter new password"
                  style={{ borderColor: themeColorLight, paddingRight: '2.5rem' }}
                />
                <button
                  type="button"
                  onClick={() => setShowChangePwd(v => !v)}
                  className="absolute inset-y-0 right-2 flex items-center"
                  aria-label={showChangePwd ? 'Hide password' : 'Show password'}
                >
                  {showChangePwd ? <EyeOff className="w-5 h-5 opacity-70" /> : <Eye className="w-5 h-5 opacity-70" />}
                </button>
              </div>
            </div>
          </div>
          <div className="flex flex-col sm:flex-row justify-end gap-2">
            <Button
              variant="outline"
              onClick={() => setIsPasswordDialogOpen(false)}
              style={{ borderColor: themeColor, color: themeColor }}
              className="hover:bg-[rgba(0,100,55,0.1)] w-full sm:w-auto"
            >
              Cancel
            </Button>
            <Button
              onClick={handlePasswordChange}
              style={{ backgroundColor: themeColor }}
              className="hover:bg-[rgb(0,80,40)] w-full sm:w-auto"
            >
              Save Password
            </Button>
          </div>
        </DialogContent>
      </Dialog>

      {/* Success Dialog (no redirect; appears after successful registration) */}
      <Dialog open={isSuccessDialogOpen} onOpenChange={setIsSuccessDialogOpen}>
        <DialogContent className="w-full sm:max-w-md" style={{ borderColor: themeColor }}>
          <DialogHeader>
            <DialogTitle style={{ color: themeColor }}>User Registered</DialogTitle>
            <DialogDescription>
              {successMessage || "The user was created successfully."}
            </DialogDescription>
          </DialogHeader>
          <div className="flex justify-end">
            <Button
              onClick={() => setIsSuccessDialogOpen(false)}
              style={{ backgroundColor: themeColor }}
              className="hover:bg-[rgb(0,80,40)]"
            >
              OK
            </Button>
          </div>
        </DialogContent>
      </Dialog>
    </DashboardLayout>
  );
}<|MERGE_RESOLUTION|>--- conflicted
+++ resolved
@@ -61,12 +61,9 @@
   return (ALL_TABS as readonly string[]).includes(t) ? (t as TabKey) : 'overview';
 }
 
-<<<<<<< HEAD
-=======
 // LocalStorage key to suppress auth listeners during multi-signup flow
 const SUPPRESS_AUTH_KEY = 'FR_SUPPRESS_AUTH_HANDLERS';
 
->>>>>>> 96e29833
 // ---------------- component ----------------
 export function CentralDashboard() {
   const [isRegisterDialogOpen, setIsRegisterDialogOpen] = useState(false);
@@ -93,12 +90,9 @@
   const [showRegisterPwd, setShowRegisterPwd] = useState(false);
   const [showChangePwd, setShowChangePwd] = useState(false); // also add to Change Password dialog for convenience
 
-<<<<<<< HEAD
-=======
   // NEW: registering state to freeze UI & avoid visual jumps
   const [registering, setRegistering] = useState(false);
 
->>>>>>> 96e29833
   // ---- tab state <-> URL sync ----
   const [searchParams, setSearchParams] = useSearchParams();
   const [activeTab, setActiveTab] = useState<TabKey>(coerceTab(searchParams.get('tab')));
@@ -531,20 +525,14 @@
                   onChange={(e) => setRegisterForm({ ...registerForm, password: e.target.value })}
                   placeholder="Min 8 characters"
                   style={{ borderColor: themeColorLight, paddingRight: '2.5rem' }}
-<<<<<<< HEAD
-=======
                   disabled={registering}
->>>>>>> 96e29833
                 />
                 <button
                   type="button"
                   onClick={() => setShowRegisterPwd(v => !v)}
                   className="absolute inset-y-0 right-2 flex items-center"
                   aria-label={showRegisterPwd ? 'Hide password' : 'Show password'}
-<<<<<<< HEAD
-=======
                   disabled={registering}
->>>>>>> 96e29833
                 >
                   {showRegisterPwd ? <EyeOff className="w-5 h-5 opacity-70" /> : <Eye className="w-5 h-5 opacity-70" />}
                 </button>
@@ -562,10 +550,7 @@
                 placeholder="Building, Street, City, PIN"
                 className="sm:col-span-3"
                 style={{ borderColor: themeColorLight }}
-<<<<<<< HEAD
-=======
                 disabled={registering}
->>>>>>> 96e29833
               />
             </div>
           </div>
